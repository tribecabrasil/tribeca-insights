# Tribeca Insights

## Descrição
Tribeca Insights é uma ferramenta modular de análise SEO e extração semântica de sites, desenvolvida em Python 3. Permite rastrear páginas, extrair conteúdo relevante (títulos, descrições, headings, imagens), calcular frequência de palavras, identificar links externos e gerar relatórios em Markdown, CSV e JSON.

## Recursos Principais
- **Crawling Inteligente**: Respeita `robots.txt`, configura delays e identifica sitemaps.
- **Exportação Completa**: Gera arquivos em:
  - Markdown (`pages_md/`, `pages_md_playwright/` e `index.md`)
  - CSV (`keyword_frequency_<domain>.csv`, `visited_urls_<domain>.csv`)
  - JSON (`pages_json/`, `index.json`, `external_urls.json`, `keyword_frequency_<domain>.json`, `visited_urls_<domain>.json`)
- **Análise Semântica**: Limpeza de texto, tokenização e cálculo de frequência de termos com stopwords.
- **Modular e Extensível**: Estruturado como pacote Python (`tribeca_insights`) e CLI via entry-point `tribeca-insights`.
- **Workflow Híbrido**: Markdown para fluxo editorial e JSON para integração com dashboards e bancos de dados.

## Instalação

1. Clone o repositório:
   ```bash
   git clone https://github.com/tribecabrasil/tribeca-insights.git
   cd tribeca-insights
   ```

> 💡 Recomendado: Crie e ative um ambiente virtual com Python 3.10+
> 
> ```bash
> python3 -m venv .venv
> source .venv/bin/activate
> ```

2. Configure o ambiente automaticamente com Make:
   ```bash
   make init
   ```

## Automação

Você pode rodar o fluxo completo com um único comando:
```bash
make init && make test && make run
```

O alvo `make run` executa um crawl de demonstração no domínio
`tribecadigital.com.br`, rastreando até 20 páginas em inglês. Isso garante:
- Criação e ativação do ambiente virtual (recomendado)
- Instalação das dependências
- Execução de testes
- Execução de uma varredura padrão

Para remover todos os relatórios e caches gerados, utilize:

```bash
make clean-all
```

## Uso

### Via Subcomando

Inicie uma varredura:
```bash
tribeca-insights crawl --slug tribecadigital.com.br --base-url https://tribecadigital.com.br --language pt-br --max-pages 50
```

Exporte relatórios:
```bash
tribeca-insights export --slug tribecadigital.com.br --format markdown
tribeca-insights export --slug tribecadigital.com.br --format csv
tribeca-insights export --slug tribecadigital.com.br --format json
```

### Ajuda
Para ver todos os comandos disponíveis:
```bash
tribeca-insights --help
```

Opções:
- `--max-pages N`
  Número máximo de páginas a rastrear.
- `--language {en, pt-br, es, fr, it, de, zh-cn, ja, ru, ar}`
  Idioma para tokenização e stopwords.
- `--workers N`
  Número de threads a usar no crawl concorrente.
- `--timeout S`
  Timeout em segundos para cada requisição HTTP.
- `--slug tribecadigital.com.br`
  Identificador do projeto (obrigatório).
- `--base-url https://tribecadigital.com.br`
  URL inicial para rastrear (obrigatória).
- `--playwright`
  Renderiza páginas com Playwright ([docs/playwright.md](docs/playwright.md)).
<<<<<<< HEAD
  Os arquivos Markdown gerados ficam em `pages_md_playwright/` e o
  `update_project_json` registra `"crawler_engine": "Playwright"`.
=======
Esta opcao e recomendada para sites que dependem de JavaScript para exibir conteudo.
>>>>>>> 41d6170a

### Exemplo

Este exemplo executa uma varredura de até 20 páginas em português, usando 4 threads e timeout de 8 segundos:

```bash
tribeca-insights crawl --slug tribecadigital.com.br --base-url https://tribecadigital.com.br --max-pages 20 --language pt-br --workers 4 --timeout 8
```

Isso criará uma pasta `tribecadigital-com-br/` com toda a estrutura de relatórios.

### Exemplo de uso via subcomando

Para iniciar uma varredura com subcomando:

```bash
tribeca-insights crawl --slug tribecadigital.com.br --base-url https://tribecadigital.com.br --language pt-br --max-pages 50
```

Para exportar relatórios:

```bash
tribeca-insights export --slug tribecadigital.com.br --format markdown
tribeca-insights export --slug tribecadigital.com.br --format csv
tribeca-insights export --slug tribecadigital.com.br --format json
```

### Automação com Make

O fluxo completo pode ser executado com:

```bash
make init && make test && make run
```

`make run` executa um crawl padrão em `tribecadigital.com.br` com limite de 20
páginas em inglês. Isso garante:
- (Opcional) Criação do ambiente virtual
- Instalação das dependências
- Execução dos testes
- Varredura padrão com configurações do projeto

## Como Funciona

Tribeca Insights opera em oito etapas principais:

1. **Entrada de parâmetros**
   - O usuário executa `tribeca-insights crawl` informando `--slug`, `--base-url`, `--max-pages` e `--language`.
   - Internamente, o CLI (`tribeca_insights.cli`) valida inputs e configura o ambiente (SSL e recursos NLTK).
   - Se o download automático das stopwords falhar, `setup_environment` registrará
     um erro no log sugerindo executar `python -m nltk.downloader stopwords` para
     instalá-las manualmente.

2. **Configuração de pasta de projeto**
   - Cria uma pasta `<domain_slug>/` (ex: `example-com/`) com:
     - `project_<domain_slug>_template.json` copiado de `docs/examples/project_DOMAIN_template.json`.
     - `pages_md/` para arquivos Markdown.
     - `pages_json/` para JSON de cada página (estrutura igual ao objeto `pages` do JSON do projeto).
     - `index.md` inicial listando as páginas processadas (atualizado no passo 7).
3. **Carregamento de histórico**  
   - Usa `load_visited_urls` para ler `visited_urls_<domain>.csv` e identificar URLs já processadas.
   - Chama `reconcile_md_files` e `reconcile_json_files` para reprocessar páginas sem `.md` ou `.json`.

4. **Reconciliação de Markdown e JSON**
   - Verifica cada entrada com status “visitado” (1) e campos `MD File` ou `JSON File` vazios.
   - Se os arquivos existirem, preenche os campos; caso contrário, redefine status para 2 (reprocessar).

5. **Crawling & Processamento concorrente**  
   - `crawl_site` busca URLs internas, respeitando `robots.txt` e `crawl-delay`.  
   - Cada URL é processada por `fetch_and_process`:  
     - Faz request HTTP com `requests.Session` e cabeçalho `User-Agent`.  
     - Analisa HTML via BeautifulSoup, extraindo:  
       - **Título** e **meta description**.  
       - Texto visível (limpo de scripts, estilos e tags não relevantes).  
       - **Headings** (h1–h6) e **imagens** (alt).  
       - **Links externos** e detecção de novos links internos.  
      - Gera arquivo Markdown em `pages_md/<slug>.md`.
      - Quando o Playwright é usado, o Markdown é salvo em `pages_md_playwright/<slug>.md`.

6. **Exportação de dados**  
   - Atualiza frequência de palavras em CSV com `update_keyword_frequency`.  
   - Exporta lista de URLs externas em Markdown e JSON via `export_external_urls_json`.  
   - Salva histórico de visitas em CSV e JSON (`export_visited_urls_json`).

7. **Geração de índice**  
   - Cria `index.md` e `index.json` listando todos os slugs e títulos de páginas.  
   - Garante consistência entre artefatos Markdown e JSON.

  8. **Metadados de projeto**
     - Gera `project_<domain_slug>.json` contendo:
       - URL base, idioma, timestamps (`created_at`, `last_updated_at`).
       - Configurações do CLI (`max_pages`, `crawl_delay`).
       - Lista de `pages_data` com todos os metadados de cada página.
       - Quando o Playwright é utilizado, inclui `"crawler_engine": "Playwright"`.

## Estrutura de Pastas

```
tribeca-insights/
├── scripts/
│   ├ main.py
│   ├ split_crawler.py
│   └ validate_structure.py
├── tribeca_insights/
│   ├ __init__.py
│   ├ cli.py
│   ├ config.py
│   ├ crawler.py
│   ├ storage.py
│   ├ text_utils.py
│   └ exporters/
│       ├ csv.py
│       ├ json.py
│       └ markdown.py
├── tribecadigital-com-br/  ← generated outputs
├── pyproject.toml
└── README.md
```

## Integração com Django

1. Adicione `tribeca_insights` a `INSTALLED_APPS` em `settings.py`.  
2. Use `manage.py crawl_site` para executar crawls integrados.

## Code Style (PEP 8)

We follow the official Python style guide (PEP 8). Please ensure:

- **Line length** ≤ 88 characters (configurable in Black).  
- **Import order**: stdlib → third-party → local, with blank lines between groups.  
- **Naming**: `snake_case` for functions and variables, `PascalCase` for classes, and `UPPER_CASE` for constants.  
- **Indentation**: 4 spaces per indent level (no tabs).  
- **Spacing**: one space around operators and after commas, blank lines between top-level definitions.

To automatically format and check:

```bash
pip install black isort flake8
black --check .
isort --check-only .
flake8
```

## Additional PEP Recommendations

In addition to PEP 8 and PEP 257, the following PEPs improve code readability, type safety, and maintainability, which helps AI tools and developers collaborate effectively:

- **PEP 484 – Type Hints**  
  Enables function and variable annotations (`def foo(x: int) -> str:`) for better static analysis and AI-assisted code generation.

- **PEP 526 – Variable Annotations**  
  Allows explicit type declarations for variables (`count: int = 0`), improving clarity and tooling support.

- **PEP 563 – Postponed Evaluation of Annotations**  
  Delays type annotation evaluation, simplifying forward references and preventing import cycles.

- **PEP 585 – Built-in Generic Types**  
  From Python 3.9, use native generics (`list[str]` instead of `List[str]`) for more concise and modern code.

- **PEP 634/635/636 – Structural Pattern Matching**  
  Introduces `match/case` statements (Python 3.10+) for clear control flow, well-supported by modern tooling.

- **PEP 498 – f-Strings**  
  Fast and readable string interpolation.  

- **PEP 572 – Assignment Expressions**  
  The “walrus operator” (`:=`) for in-line assignments, enabling concise loops and conditions.

- **PEP 492 – Async/Await**  
  Native asynchronous programming support, improving clarity in concurrent code.

- **PEP 263 – Source File Encoding**  
  Declares file encoding (`# coding: utf-8`) to avoid parsing errors with non-ASCII caracteres.

- **PEP 20 – The Zen of Python**  
  Principles guiding Pythonic design and readability (`import this`).

## Config Overrides

To keep personal editor or environment settings out of version control, add your local override files to `.gitignore`:
```gitignore
# Local overrides
pyrightconfig.json
pyproject.toml
.flake8
setup.cfg
Makefile
update.sh
```

The included `Makefile` and `update.sh` scripts help avoid manual steps and standardize the environment setup.

## Pyright Configuration

To enable strict type-checking and provide rich diagnostics for AI-assisted development, include a `pyrightconfig.json` at the project root with:

```json
{
  "venvPath": "./.venv",
  "venv": ".venv",
  "include": ["tribeca_insights", "scripts"],
  "exclude": ["tribecadigital-com-br", "node_modules", ".git", ".github"],
  "reportMissingTypeStubs": true,
  "reportMissingImports": true,
  "reportOptionalMemberAccess": true,
  "reportOptionalSubscript": true,
  "reportOptionalOperand": true,
  "reportTypedDictNotRequiredAccess": true,
  "pythonVersion": "3.10",
  "typeCheckingMode": "strict"
}
```

This ensures:
- **Strict mode**: all type-checking rules enabled.  
- **Focused scanning**: only your source folders are analyzed.  
- **Optional safety**: flags prevent unintended `None` usage.  
- **Missing-import detection**: catches unresolved or untyped dependencies.  
- **Modern syntax**: supports Python 3.10 features.

Add this file to version control so contributors and CI pipelines all apply the same strict type checks.

## AI Collaboration Guidelines

> **Note:** All code, modeling, comments, and docstrings must be written in **English**. README may remain in Portuguese.

1. **Clear Structure**  
   - Cohesive modules with descriptive names.

2. **PEP 257 Docstrings**  
   - One-line summary + detailed description + parameters/returns.

3. **Type Hints**  
   - Use `list[str]`, `dict[str, int]`, etc.

4. **Automated Tests**  
   - Pytest with mocks and coverage ≥80%.

5. **Lint & Format**  
   - Black, isort, flake8 in CI.

6. **Atomic Commits**  
   - One logical change per commit.

7. **CI/CD Workflows**  
   - GitHub Actions for install, lint, test, build, publish.

8. **Isolated Environments**  
   - venv or poetry; include `requirements.txt` or `poetry.lock`.


For ChatGPT-specific guidelines, see [chatgpt_guidelines.md](chatgpt_guidelines.md) in this repository.<|MERGE_RESOLUTION|>--- conflicted
+++ resolved
@@ -90,12 +90,7 @@
   URL inicial para rastrear (obrigatória).
 - `--playwright`
   Renderiza páginas com Playwright ([docs/playwright.md](docs/playwright.md)).
-<<<<<<< HEAD
-  Os arquivos Markdown gerados ficam em `pages_md_playwright/` e o
-  `update_project_json` registra `"crawler_engine": "Playwright"`.
-=======
 Esta opcao e recomendada para sites que dependem de JavaScript para exibir conteudo.
->>>>>>> 41d6170a
 
 ### Exemplo
 
