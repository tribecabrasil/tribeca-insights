# Tribeca Insights

## Descrição
Tribeca Insights é uma ferramenta modular de análise SEO e extração semântica de sites, desenvolvida em Python 3. Permite rastrear páginas, extrair conteúdo relevante (títulos, descrições, headings, imagens), calcular frequência de palavras, identificar links externos e gerar relatórios em Markdown, CSV e JSON.

## Recursos Principais
- **Crawling Inteligente**: Respeita `robots.txt`, configura delays e identifica sitemaps.
- **Exportação Completa**: Gera arquivos em:
  - Markdown (`pages_md/` e `index.md`)
  - CSV (`keyword_frequency_<domain>.csv`, `visited_urls_<domain>.csv`)
  - JSON (`pages_json/`, `index.json`, `external_urls.json`, `keyword_frequency_<domain>.json`, `visited_urls_<domain>.json`)
- **Análise Semântica**: Limpeza de texto, tokenização e cálculo de frequência de termos com stopwords.
- **Modular e Extensível**: Estruturado como pacote Python (`tribeca_insights`) e CLI via entry-point `tribeca-insights`.
- **Workflow Híbrido**: Markdown para fluxo editorial e JSON para integração com dashboards e bancos de dados.

## Instalação

1. Clone o repositório:
   ```bash
   git clone https://github.com/tribecabrasil/tribeca-insights.git
   cd tribeca-insights
   ```

> 💡 Recomendado: Crie e ative um ambiente virtual com Python 3.10+
> 
> ```bash
> python3 -m venv .venv
> source .venv/bin/activate
> ```

2. Configure o ambiente automaticamente com Make:
   ```bash
   make init
   ```

## Automação

Você pode rodar o fluxo completo com um único comando:
```bash
make init && make test && make run
```

O alvo `make run` executa um crawl de demonstração no domínio
`tribecadigital.com.br`, rastreando até 20 páginas em inglês. Isso garante:
- Criação e ativação do ambiente virtual (recomendado)
- Instalação das dependências
- Execução de testes
- Execução de uma varredura padrão

## Uso

### Via Subcomando

Inicie uma varredura:
```bash
tribeca-insights crawl --slug tribecadigital.com.br --base-url https://tribecadigital.com.br --language pt-br --max-pages 50
```

Exporte relatórios:
```bash
tribeca-insights export --slug tribecadigital.com.br --format markdown
tribeca-insights export --slug tribecadigital.com.br --format csv
tribeca-insights export --slug tribecadigital.com.br --format json
```

### Ajuda
Para ver todos os comandos disponíveis:
```bash
tribeca-insights --help
```

Opções:
- `--max-pages N`
  Número máximo de páginas a rastrear.
- `--language {en, pt-br, es, fr, it, de, zh-cn, ja, ru, ar}`
  Idioma para tokenização e stopwords.
- `--workers N`
  Número de threads a usar no crawl concorrente.
- `--timeout S`
  Timeout em segundos para cada requisição HTTP.
- `--slug tribecadigital.com.br`
  Identificador do projeto (obrigatório).
- `--base-url https://tribecadigital.com.br`
  URL inicial para rastrear (obrigatória).

### Exemplo

Este exemplo executa uma varredura de até 20 páginas em português, usando 4 threads e timeout de 8 segundos:

```bash
tribeca-insights crawl --slug tribecadigital.com.br --base-url https://tribecadigital.com.br --max-pages 20 --language pt-br --workers 4 --timeout 8
```

Isso criará uma pasta `tribecadigital-com-br/` com toda a estrutura de relatórios.

### Exemplo de uso via subcomando

Para iniciar uma varredura com subcomando:

```bash
tribeca-insights crawl --slug tribecadigital.com.br --base-url https://tribecadigital.com.br --language pt-br --max-pages 50
```

Para exportar relatórios:

```bash
tribeca-insights export --slug tribecadigital.com.br --format markdown
tribeca-insights export --slug tribecadigital.com.br --format csv
tribeca-insights export --slug tribecadigital.com.br --format json
```

### Automação com Make

O fluxo completo pode ser executado com:

```bash
make init && make test && make run
```

`make run` executa um crawl padrão em `tribecadigital.com.br` com limite de 20
páginas em inglês. Isso garante:
- (Opcional) Criação do ambiente virtual
- Instalação das dependências
- Execução dos testes
- Varredura padrão com configurações do projeto

## Como Funciona

Tribeca Insights opera em oito etapas principais:

1. **Entrada de parâmetros**
   - O usuário executa `tribeca-insights crawl` informando `--slug`, `--base-url`, `--max-pages` e `--language`.
   - Internamente, o CLI (`tribeca_insights.cli`) valida inputs e configura o ambiente (SSL e recursos NLTK).

2. **Configuração de pasta de projeto**
<<<<<<< HEAD
   - Cria uma pasta `<domain_slug>/` (ex: `tribecadigital-com-br/`) com subdiretórios:
     - `pages_md/` para arquivos Markdown.  
     - `pages_json/` para JSON de cada página.
=======
   - Cria uma pasta `<domain_slug>/` (ex: `example-com/`) com:
     - `project_<domain_slug>_template.json` copiado de `docs/examples/project_DOMAIN_template.json`.
     - `pages_md/` para arquivos Markdown.
     - `pages_json/` para JSON de cada página (estrutura igual ao objeto `pages` do JSON do projeto).
>>>>>>> 6f5f3405

3. **Carregamento de histórico**  
   - Usa `load_visited_urls` para ler `visited_urls_<domain>.csv` e identificar URLs já processadas.  
   - Chama `reconcile_md_files` para reprocessar páginas sem `.md`.

4. **Reconciliação de Markdown**  
   - Verifica cada entrada com status “visitado” (1) e campo `MD File` vazio.  
   - Se o arquivo `.md` existir, preenche o campo; caso contrário, redefine status para 2 (reprocessar).

5. **Crawling & Processamento concorrente**  
   - `crawl_site` busca URLs internas, respeitando `robots.txt` e `crawl-delay`.  
   - Cada URL é processada por `fetch_and_process`:  
     - Faz request HTTP com `requests.Session` e cabeçalho `User-Agent`.  
     - Analisa HTML via BeautifulSoup, extraindo:  
       - **Título** e **meta description**.  
       - Texto visível (limpo de scripts, estilos e tags não relevantes).  
       - **Headings** (h1–h6) e **imagens** (alt).  
       - **Links externos** e detecção de novos links internos.  
     - Gera arquivo Markdown em `pages_md/<slug>.md`.

6. **Exportação de dados**  
   - Atualiza frequência de palavras em CSV com `update_keyword_frequency`.  
   - Exporta lista de URLs externas em Markdown e JSON via `export_external_urls_json`.  
   - Salva histórico de visitas em CSV e JSON (`export_visited_urls_json`).

7. **Geração de índice**  
   - Cria `index.md` e `index.json` listando todos os slugs e títulos de páginas.  
   - Garante consistência entre artefatos Markdown e JSON.

8. **Metadados de projeto**  
   - Gera `project_<domain_slug>.json` contendo:  
     - URL base, idioma, timestamps (`created_at`, `last_updated_at`).  
     - Configurações do CLI (`max_pages`, `crawl_delay`).  
     - Lista de `pages_data` com todos os metadados de cada página.

## Estrutura de Pastas

```
tribeca-insights/
├── scripts/
│   ├ main.py
│   ├ split_crawler.py
│   └ validate_structure.py
├── tribeca_insights/
│   ├ __init__.py
│   ├ cli.py
│   ├ config.py
│   ├ crawler.py
│   ├ storage.py
│   ├ text_utils.py
│   └ exporters/
│       ├ csv.py
│       ├ json.py
│       └ markdown.py
├── tribecadigital-com-br/  ← generated outputs
├── pyproject.toml
└── README.md
```

## Integração com Django

1. Adicione `tribeca_insights` a `INSTALLED_APPS` em `settings.py`.  
2. Use `manage.py crawl_site` para executar crawls integrados.

## Code Style (PEP 8)

We follow the official Python style guide (PEP 8). Please ensure:

- **Line length** ≤ 88 characters (configurable in Black).  
- **Import order**: stdlib → third-party → local, with blank lines between groups.  
- **Naming**: `snake_case` for functions and variables, `PascalCase` for classes, and `UPPER_CASE` for constants.  
- **Indentation**: 4 spaces per indent level (no tabs).  
- **Spacing**: one space around operators and after commas, blank lines between top-level definitions.

To automatically format and check:

```bash
pip install black isort flake8
black --check .
isort --check-only .
flake8
```

## Additional PEP Recommendations

In addition to PEP 8 and PEP 257, the following PEPs improve code readability, type safety, and maintainability, which helps AI tools and developers collaborate effectively:

- **PEP 484 – Type Hints**  
  Enables function and variable annotations (`def foo(x: int) -> str:`) for better static analysis and AI-assisted code generation.

- **PEP 526 – Variable Annotations**  
  Allows explicit type declarations for variables (`count: int = 0`), improving clarity and tooling support.

- **PEP 563 – Postponed Evaluation of Annotations**  
  Delays type annotation evaluation, simplifying forward references and preventing import cycles.

- **PEP 585 – Built-in Generic Types**  
  From Python 3.9, use native generics (`list[str]` instead of `List[str]`) for more concise and modern code.

- **PEP 634/635/636 – Structural Pattern Matching**  
  Introduces `match/case` statements (Python 3.10+) for clear control flow, well-supported by modern tooling.

- **PEP 498 – f-Strings**  
  Fast and readable string interpolation.  

- **PEP 572 – Assignment Expressions**  
  The “walrus operator” (`:=`) for in-line assignments, enabling concise loops and conditions.

- **PEP 492 – Async/Await**  
  Native asynchronous programming support, improving clarity in concurrent code.

- **PEP 263 – Source File Encoding**  
  Declares file encoding (`# coding: utf-8`) to avoid parsing errors with non-ASCII caracteres.

- **PEP 20 – The Zen of Python**  
  Principles guiding Pythonic design and readability (`import this`).

## Config Overrides

To keep personal editor or environment settings out of version control, add your local override files to `.gitignore`:
```gitignore
# Local overrides
pyrightconfig.json
pyproject.toml
.flake8
setup.cfg
Makefile
update.sh
```

The included `Makefile` and `update.sh` scripts help avoid manual steps and standardize the environment setup.

## Pyright Configuration

To enable strict type-checking and provide rich diagnostics for AI-assisted development, include a `pyrightconfig.json` at the project root with:

```json
{
  "venvPath": "./.venv",
  "venv": ".venv",
  "include": ["tribeca_insights", "scripts"],
  "exclude": ["tribecadigital-com-br", "node_modules", ".git", ".github"],
  "reportMissingTypeStubs": true,
  "reportMissingImports": true,
  "reportOptionalMemberAccess": true,
  "reportOptionalSubscript": true,
  "reportOptionalOperand": true,
  "reportTypedDictNotRequiredAccess": true,
  "pythonVersion": "3.10",
  "typeCheckingMode": "strict"
}
```

This ensures:
- **Strict mode**: all type-checking rules enabled.  
- **Focused scanning**: only your source folders are analyzed.  
- **Optional safety**: flags prevent unintended `None` usage.  
- **Missing-import detection**: catches unresolved or untyped dependencies.  
- **Modern syntax**: supports Python 3.10 features.

Add this file to version control so contributors and CI pipelines all apply the same strict type checks.

## AI Collaboration Guidelines

> **Note:** All code, modeling, comments, and docstrings must be written in **English**. README may remain in Portuguese.

1. **Clear Structure**  
   - Cohesive modules with descriptive names.

2. **PEP 257 Docstrings**  
   - One-line summary + detailed description + parameters/returns.

3. **Type Hints**  
   - Use `list[str]`, `dict[str, int]`, etc.

4. **Automated Tests**  
   - Pytest with mocks and coverage ≥80%.

5. **Lint & Format**  
   - Black, isort, flake8 in CI.

6. **Atomic Commits**  
   - One logical change per commit.

7. **CI/CD Workflows**  
   - GitHub Actions for install, lint, test, build, publish.

8. **Isolated Environments**  
   - venv or poetry; include `requirements.txt` or `poetry.lock`.


For ChatGPT-specific guidelines, see [chatgpt_guidelines.md](chatgpt_guidelines.md) in this repository.<|MERGE_RESOLUTION|>--- conflicted
+++ resolved
@@ -133,17 +133,10 @@
    - Internamente, o CLI (`tribeca_insights.cli`) valida inputs e configura o ambiente (SSL e recursos NLTK).
 
 2. **Configuração de pasta de projeto**
-<<<<<<< HEAD
-   - Cria uma pasta `<domain_slug>/` (ex: `tribecadigital-com-br/`) com subdiretórios:
-     - `pages_md/` para arquivos Markdown.  
-     - `pages_json/` para JSON de cada página.
-=======
    - Cria uma pasta `<domain_slug>/` (ex: `example-com/`) com:
      - `project_<domain_slug>_template.json` copiado de `docs/examples/project_DOMAIN_template.json`.
      - `pages_md/` para arquivos Markdown.
      - `pages_json/` para JSON de cada página (estrutura igual ao objeto `pages` do JSON do projeto).
->>>>>>> 6f5f3405
-
 3. **Carregamento de histórico**  
    - Usa `load_visited_urls` para ler `visited_urls_<domain>.csv` e identificar URLs já processadas.  
    - Chama `reconcile_md_files` para reprocessar páginas sem `.md`.
