# Playwright Integration

This project can optionally render pages using Playwright for sites that rely heavily on JavaScript.

## Installation

Install the package and browser drivers:

```bash
pip install playwright
playwright install
```

Run `playwright install` once to download the required browser binaries.

## When It Runs

`crawl_site` will automatically use Playwright whenever more than three URLs are queued. You can also force rendering for every page with the `--playwright` flag.

## Enable via CLI

```bash
tribeca-insights crawl --slug example.com --base-url https://example.com --playwright
```

## Enable via Makefile

Pass `PLAYWRIGHT=1` to the `crawl` target:

```bash
make crawl SLUG=example.com BASE_URL=https://example.com PLAYWRIGHT=1
```

<<<<<<< HEAD
## Output Files

Pages renderizadas com Playwright são salvas na pasta
`pages_md_playwright/`. O índice é gerado a partir dessa pasta e da
`pages_md/` tradicional.

## Project JSON

Quando Playwright é utilizado, a função `update_project_json` grava o campo
`"crawler_engine": "Playwright"` no arquivo `project_<slug>.json`.

Exemplo:

```json
{
  "crawler_engine": "Playwright",
  "pages_count": 10
=======
## Output Directory

Pages rendered by Playwright are stored in `pages_md_playwright/` within
your project folder. This supplements the standard `pages_md/` directory
used for pages fetched without a browser.

## Project JSON

The helper `update_project_json` tracks the crawler engine. When Playwright
is used, it writes `"crawler_engine": "Playwright"` to
`project_<slug>.json`:

```json
{
  "project_slug": "example-com",
  "crawled_by": "Tribeca Insights",
  "crawler_engine": "Playwright"
>>>>>>> 41d6170a
}
```<|MERGE_RESOLUTION|>--- conflicted
+++ resolved
@@ -31,25 +31,6 @@
 make crawl SLUG=example.com BASE_URL=https://example.com PLAYWRIGHT=1
 ```
 
-<<<<<<< HEAD
-## Output Files
-
-Pages renderizadas com Playwright são salvas na pasta
-`pages_md_playwright/`. O índice é gerado a partir dessa pasta e da
-`pages_md/` tradicional.
-
-## Project JSON
-
-Quando Playwright é utilizado, a função `update_project_json` grava o campo
-`"crawler_engine": "Playwright"` no arquivo `project_<slug>.json`.
-
-Exemplo:
-
-```json
-{
-  "crawler_engine": "Playwright",
-  "pages_count": 10
-=======
 ## Output Directory
 
 Pages rendered by Playwright are stored in `pages_md_playwright/` within
@@ -67,6 +48,5 @@
   "project_slug": "example-com",
   "crawled_by": "Tribeca Insights",
   "crawler_engine": "Playwright"
->>>>>>> 41d6170a
 }
 ```